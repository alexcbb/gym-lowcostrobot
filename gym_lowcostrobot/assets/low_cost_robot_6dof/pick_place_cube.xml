--- conflicted
+++ resolved
@@ -1,11 +1,7 @@
 <mujoco model="low_cost_robot scene">
 	<compiler angle="radian" autolimits="true" convexhull="false"/>
     <!-- The timestep has a big influence on the contacts stability -->
-<<<<<<< HEAD
     <option cone="elliptic" impratio="10" timestep="0.005" gravity="0 0 -9.81"/>
-=======
-    <option cone="elliptic" impratio="10" timestep="0.001" gravity="0 0 -9.81"/>
->>>>>>> d0849376
   
     <include file="follower.xml"/>
   
@@ -27,28 +23,17 @@
     <worldbody>
       <light pos="0 0 3" dir="0 0 -1" directional="false"/>
       <geom name="floor" size="0 0 0.05" type="plane" material="groundplane" pos="0 0 0" friction="0.1"/>
-<<<<<<< HEAD
       <body name="cube" pos="0.0 0.2 0.01">
           <freejoint name="red_box_joint"/>
           <inertial pos="0 0 0" mass="10" diaginertia="0.00016667 0.00016667 0.00016667"/>
           <geom friction="0.5" condim="4" pos="0 0 0" size="0.015 0.015 0.015" type="box" name="red_box" rgba="0.5 0 0 1" priority="1"/>
-=======
-      <body name="box" pos="0.0 0.2 0.01">
-          <freejoint name="red_box_joint"/>
-          <inertial pos="0 0 0" mass="10" diaginertia="0.00016667 0.00016667 0.00016667"/>
-          <geom friction="0.5" condim="3" pos="0 0 0" size="0.015 0.015 0.015" type="box" name="red_box" rgba="0.5 0 0 1" priority="1"/>
->>>>>>> d0849376
       </body>
 
 	  <camera name="camera_front" pos="0.049 0.888 0.317" xyaxes="-0.998 0.056 -0.000 -0.019 -0.335 0.942"/>
 	  <camera name="camera_top" pos="0 0 1" euler="0 0 0" mode="fixed"/>
 	  <camera name="camera_vizu" pos="-0.1 0.6 0.3" quat="-0.15 -0.1 0.6 1"/>
 	  
-<<<<<<< HEAD
     <geom name="target_region" type="cylinder" pos=".06 .135 0.005" size="0.035 0.01" rgba="0 0 1 0.3"  contype="0" conaffinity="0" />
-
-=======
->>>>>>> d0849376
     </worldbody>
   
   </mujoco>