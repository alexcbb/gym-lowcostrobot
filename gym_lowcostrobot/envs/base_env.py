import time

import gymnasium as gym
import mujoco
import mujoco.viewer
import numpy as np
from gymnasium import spaces


class BaseRobotEnv(gym.Env):
    metadata = {"render_modes": ["human", "rgb_array"], "render_fps": 4, "image_state": ["single", "multi"]}

    def __init__(self, xml_path, image_state=None, action_mode="joint", render_mode=None):
        super().__init__()

        # Load the MuJoCo model and data
        self.model = mujoco.MjModel.from_xml_path(xml_path)
        self.data = mujoco.MjData(self.model)

        assert render_mode is None or render_mode in self.metadata["render_modes"]
        self.render_mode = render_mode
        if self.render_mode:
            self.viewer = mujoco.viewer.launch_passive(self.model, self.data)
            self.step_start = time.time()

        assert image_state is None or image_state in self.metadata["image_state"]
        self.image_state = image_state
        if self.image_state:
            self.renderer = mujoco.Renderer(self.model)

        self.set_fps(self.metadata["render_fps"])

        self.action_mode = action_mode
        self.current_step = 0

    def set_action_space_with_gripper(self):
        # Define the action space and observation space
        if self.action_mode == "ee":
            low_action = np.array([-1.0, -1.0, -1.0, -1.0], dtype=np.float32)
            high_action = np.array([1.0, 1.0, 1.0, 1.0], dtype=np.float32)
            action_size = 3 + 1
        else:
            low_action = np.array([-1.0, -1.0, -1.0, -1.0, -1.0, -1.0], dtype=np.float32)
            high_action = np.array([1.0, 1.0, 1.0, 1.0, 1.0, 1.0], dtype=np.float32)
            action_size = 6
        return spaces.Box(low=low_action, high=high_action, shape=(action_size,), dtype=np.float32)

    def set_action_space_without_gripper(self):
        # Define the action space and observation space
        if self.action_mode == "ee":
            low_action = np.array([-1.0, -1.0, -1.0], dtype=np.float32)
            high_action = np.array([1.0, 1.0, 1.0], dtype=np.float32)
            action_size = 3
        else:
            low_action = np.array([-1.0, -1.0, -1.0, -1.0, -1.0], dtype=np.float32)
            high_action = np.array([1.0, 1.0, 1.0, 1.0, 1.0], dtype=np.float32)
            action_size = 5
        return spaces.Box(low=low_action, high=high_action, shape=(action_size,), dtype=np.float32)

<<<<<<< HEAD

    def inverse_kinematics(self, ee_target_pos, step=0.2, joint_name="gripper_opening", nb_joint=6):
=======
    def inverse_kinematics(self, ee_target_pos, step=0.2, joint_name="end_effector", nb_joint=5):
>>>>>>> 5f820987
        """
        :param ee_target_pos: numpy array of target end effector position
        :param joint_name: name of the end effector joint
        """
        joint_id = self.model.body(joint_name).id

        # get the current end effector position
        ee_pos = self.data.geom_xpos[joint_id]

        # compute the jacobian
        jac = np.zeros((3, self.model.nv))
        mujoco.mj_jacBodyCom(self.model, self.data, jac, None, joint_id)

        # compute target joint velocities
        qpos = self.data.qpos[:nb_joint]
        qdot = np.dot(np.linalg.pinv(jac[:, :nb_joint]), ee_target_pos - ee_pos)

        # apply the joint velocities
        q_target_pos = qpos + qdot * step
        return q_target_pos

    def set_target_pos(self, target_pos):
        self.data.ctrl = target_pos

    def get_actuator_ranges(self):
        return self.model.actuator_ctrlrange

    def base_step_action_nograsp(self, action, joint_name="moving_side"):
        if self.action_mode == "ee":
            # Update the robot position based on the action
            ee_id = self.model.body(joint_name).id
            ee_target_pos = self.data.xpos[ee_id] + action

            # Use inverse kinematics to get the joint action wrt the end effector current position and displacement
            q_target_pos = self.inverse_kinematics(ee_target_pos=ee_target_pos, joint_name=joint_name)
            q_target_pos[-1:] = 0.0  # Close the gripper
            self.set_target_pos(q_target_pos)
        else:
            q_target_pos = np.zeros(action.shape[0] + 1)
            q_target_pos[:-1] = action
            self.set_target_pos(q_target_pos)

        # Step the simulation forward
        mujoco.mj_step(self.model, self.data)
        self.current_step += 1

    def base_step_action_withgrasp(self, action, joint_name="moving_side"):
        if self.action_mode == "ee":
            # Update the robot position based on the action
            ee_id = self.model.body(joint_name).id
            ee_target_pos = self.data.xpos[ee_id] + action[:3]

            # Use inverse kinematics to get the joint action wrt the end effector current position and displacement
            q_target_pos = self.inverse_kinematics(ee_target_pos=ee_target_pos, joint_name=joint_name)
            q_target_pos[-1:] = np.sign(action[-1])  # Open or close the gripper
            self.set_target_pos(q_target_pos)
        else:
            self.set_target_pos(action)

        # Step the simulation forward
        mujoco.mj_step(self.model, self.data)
        self.current_step += 1

    def get_info(self):
        if self.image_state == "single":
            self.renderer.update_scene(self.data)
            img = self.renderer.render()
            info = {"img": img}
        elif self.image_state == "multi":
            self.renderer.update_scene(self.data)
            dict_imgs = self.get_camera_images()
            info = {"dict_imgs": dict_imgs}
        else:
            info = {}

        return info

    def set_fps(self, fps):
        if self.render_mode:
            self.model.opt.timestep = 1 / fps

    def render(self):
        if self.render_mode is not None:
            self.viewer.sync()
            time_until_next_step = self.model.opt.timestep - (time.time() - self.step_start)
            if time_until_next_step > 0:
                time.sleep(time_until_next_step)
            self.step_start = time.time()

    def get_camera_images(self):
        dict_cams = {}
        for cam_ids in ["camera_front", "camera_right", "camera_top"]:
            self.renderer.update_scene(self.data, camera=cam_ids)
            img = self.renderer.render()
            dict_cams[cam_ids] = img
        return dict_cams

    def set_object_range(self, obj_xy_range):
        self.object_low = np.array([-obj_xy_range, -obj_xy_range, 0.05])
        self.object_high = np.array([obj_xy_range, obj_xy_range, 0.05])

    def set_target_range(self, target_xy_range):
        self.target_low = np.array([-target_xy_range, -target_xy_range, 0.05])
        self.target_high = np.array([target_xy_range, target_xy_range, 0.05])

    def get_observation_dict_one_object(self):
        if self.image_state:
            dict_imgs = self.get_camera_images()

        return {
<<<<<<< HEAD
            "image_front": dict_imgs['camera_front'] if self.image_state else None,
            "image_top": dict_imgs['camera_top'] if self.image_state else None,
            "arm_qpos": self.data.qpos[:6].astype(np.float32),
            "arm_qvel": self.data.qvel[:6].astype(np.float32),
            "object_qpos":  self.data.qpos[6:9].astype(np.float32),
            "object_qvel":  self.data.qvel[6:9].astype(np.float32),
            }
=======
            "image_front": dict_imgs["camera_front"] if self.image_state else None,
            "image_top": dict_imgs["camera_top"] if self.image_state else None,
            "arm_qpos": self.data.qpos[:5].astype(np.float32),
            "arm_qvel": self.data.qvel[:5].astype(np.float32),
            "object_qpos": self.data.qpos[5:8].astype(np.float32),
            "object_qvel": self.data.qvel[5:8].astype(np.float32),
        }
>>>>>>> 5f820987

    def get_observation_dict_two_objects(self):
        if self.image_state:
            dict_imgs = self.get_camera_images()

        return {
<<<<<<< HEAD
            "image_front": dict_imgs['camera_front'] if self.image_state else None,
            "image_top": dict_imgs['camera_top'] if self.image_state else None,
            "arm_qpos": self.data.qpos[:6].astype(np.float32),
            "arm_qvel": self.data.qvel[:6].astype(np.float32),
            "object_qpos":  self.data.qpos[6:9].astype(np.float32),
            "object_qvel":  self.data.qvel[6:9].astype(np.float32),
            "target_qpos":  self.data.qpos[9:12].astype(np.float32),
            "target_qvel":  self.data.qvel[9:12].astype(np.float32),
            }
    
=======
            "image_front": dict_imgs["camera_front"] if self.image_state else None,
            "image_top": dict_imgs["camera_top"] if self.image_state else None,
            "arm_qpos": self.data.qpos[:5].astype(np.float32),
            "arm_qvel": self.data.qvel[:5].astype(np.float32),
            "object_qpos": self.data.qpos[5:8].astype(np.float32),
            "object_qvel": self.data.qvel[5:8].astype(np.float32),
            "target_qpos": self.data.qpos[8:11].astype(np.float32),
            "target_qvel": self.data.qvel[8:11].astype(np.float32),
        }
>>>>>>> 5f820987
<|MERGE_RESOLUTION|>--- conflicted
+++ resolved
@@ -57,12 +57,8 @@
             action_size = 5
         return spaces.Box(low=low_action, high=high_action, shape=(action_size,), dtype=np.float32)
 
-<<<<<<< HEAD
 
     def inverse_kinematics(self, ee_target_pos, step=0.2, joint_name="gripper_opening", nb_joint=6):
-=======
-    def inverse_kinematics(self, ee_target_pos, step=0.2, joint_name="end_effector", nb_joint=5):
->>>>>>> 5f820987
         """
         :param ee_target_pos: numpy array of target end effector position
         :param joint_name: name of the end effector joint
@@ -173,48 +169,25 @@
             dict_imgs = self.get_camera_images()
 
         return {
-<<<<<<< HEAD
-            "image_front": dict_imgs['camera_front'] if self.image_state else None,
-            "image_top": dict_imgs['camera_top'] if self.image_state else None,
+            "image_front": dict_imgs["camera_front"] if self.image_state else None,
+            "image_top": dict_imgs["camera_top"] if self.image_state else None,
             "arm_qpos": self.data.qpos[:6].astype(np.float32),
             "arm_qvel": self.data.qvel[:6].astype(np.float32),
             "object_qpos":  self.data.qpos[6:9].astype(np.float32),
             "object_qvel":  self.data.qvel[6:9].astype(np.float32),
             }
-=======
-            "image_front": dict_imgs["camera_front"] if self.image_state else None,
-            "image_top": dict_imgs["camera_top"] if self.image_state else None,
-            "arm_qpos": self.data.qpos[:5].astype(np.float32),
-            "arm_qvel": self.data.qvel[:5].astype(np.float32),
-            "object_qpos": self.data.qpos[5:8].astype(np.float32),
-            "object_qvel": self.data.qvel[5:8].astype(np.float32),
-        }
->>>>>>> 5f820987
 
     def get_observation_dict_two_objects(self):
         if self.image_state:
             dict_imgs = self.get_camera_images()
 
         return {
-<<<<<<< HEAD
-            "image_front": dict_imgs['camera_front'] if self.image_state else None,
-            "image_top": dict_imgs['camera_top'] if self.image_state else None,
+            "image_front": dict_imgs["camera_front"] if self.image_state else None,
+            "image_top": dict_imgs["camera_top"] if self.image_state else None,
             "arm_qpos": self.data.qpos[:6].astype(np.float32),
             "arm_qvel": self.data.qvel[:6].astype(np.float32),
             "object_qpos":  self.data.qpos[6:9].astype(np.float32),
             "object_qvel":  self.data.qvel[6:9].astype(np.float32),
             "target_qpos":  self.data.qpos[9:12].astype(np.float32),
             "target_qvel":  self.data.qvel[9:12].astype(np.float32),
-            }
-    
-=======
-            "image_front": dict_imgs["camera_front"] if self.image_state else None,
-            "image_top": dict_imgs["camera_top"] if self.image_state else None,
-            "arm_qpos": self.data.qpos[:5].astype(np.float32),
-            "arm_qvel": self.data.qvel[:5].astype(np.float32),
-            "object_qpos": self.data.qpos[5:8].astype(np.float32),
-            "object_qvel": self.data.qvel[5:8].astype(np.float32),
-            "target_qpos": self.data.qpos[8:11].astype(np.float32),
-            "target_qvel": self.data.qvel[8:11].astype(np.float32),
-        }
->>>>>>> 5f820987
+            }